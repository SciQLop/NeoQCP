#### Version 1.0.0 released on  ####

  Changes that break backward compatibility:
    - QCustomPlot::axisRect() changed meaning due to the extensive changes to how axes and axis rects are handled
      it now returns a pointer to a QCPAxisRect and takes an integer index as parameter.
    - QCPAxis constructor changed to now take QCPAxisRect* as parent
    - setAutoMargin, setMarginLeft/Right/Top/Bottom removed due to the axis rect changes (see QCPAxisRect::setMargins/setAutoMargins)
    - setAxisRect removed due to the axis rect changes
    - setAxisBackground(-Scaled/-ScaledMode) now moved to QCPAxisRect as setBackground(-Scaled/ScaledMode) (access via QCustomPlot::axisRects())
<<<<<<< HEAD
    - QCPLegend now is a QCPLayoutElement
    - QCPAbstractPlottable::drawLegendIcon parameter "rect" changed from QRect to QRectF
    - QCPAbstractLegendItem::draw second parameter removed (position/size now handled via QCPLayoutElement base class)
    - removed QCPLegend::setMargin/setMarginLeft/Right/Top/Bottom (now inherits the capability from QCPLayoutElement::setMargins)
    - removed QCPLegend::setMinimumSize (now inherits the capability from QCPLayoutElement::setMinimumSize)
    - removed enum QCPLegend::PositionStyle, QCPLegend::positionStyle/setPositionStyle/position/setPosition (replaced by capabilities of QCPLayoutInset)
    - QCPLegend transformed to work with new layout system (almost everything changed)
    - removed entire title interface: QCustomPlot::setTitle/setTitleFont/setTitleColor/setTitleSelected/setTitleSelectedFont/setTitleSelectedColor and
      the QCustomPlot::iSelectTitle interaction flag (all functionality is now given by the layout element "QCPPlotTitle" which can be added to the plot layout)
    - selectTest functions now take two additional parameters: bool onlySelectable and QVariant *details=0
    - selectTest functions now ignores visibility of objects and (if parameter onlySelectable is true) does not anymore ignore selectability of the object
    - moved QCustomPlot::Interaction/Interactions to QCP namespace as QCP::Interaction/Interactions
    - moved QCustomPlot::setupFullAxesBox() to QCPAxisRect::setupFullAxesBox. Now also accepts parameter to decide whether to connect opposite axis ranges
    - moved range dragging/zooming interface from QCustomPlot to QCPAxisRect (setRangeDrag, setRangeZoom, setRangeDragAxes, setRangeZoomAxes,...)
    - rangeDrag/Zoom is now set to Qt::Horizontal|Qt::Vertical instead of 0 by default, on the other hand, iRangeDrag/Zoom is unset in interactions by
      default (this makes enabling dragging/zooming easier by just adding the interaction flags)
    
=======
    - QCPScatterStyle takes over everything related to handling scatters in all plottables
    - removed setScatterPen/Size on QCPGraph and QCPCurve, removed setOutlierPen/Size on QCPStatisticalBox (now handled via QCPScatterStyle)
    - modified setScatterStyle on QCPGraph and QCPCurve, and setOutlierStyle on QCPStatisticalBox, to take QCPScatterStyle

>>>>>>> 349acb5c
  Added features:
    - Axis tick labels are now pixmap-cached, thus increasing replot performance (in usual setups by about 24%).
    - classes QCPAxisRect, QCPLayout, QCPLayoutGrid, QCPLayoutElement
    - QCustomPlot::axisRects() returns all the axis rects in the QCustomPlot.
    - QCustomPlot::plotLayout() returns the top level layout (initially a QCPGridLayout with one QCPAxisRect inside)
    - QCustomPlot::pixmap renders the plot into a pixmap and returns it
      See plotting hint phCacheLabels which is set by default
    - When setting tick label rotation to +90 or -90 degrees on a vertical axis, the labels are now centered vertically on the tick height
      (This allows space saving vertical tick labels by having the text direction parallel to the axis)
    - Substantially increased replot performance when using very large manual tick vectors (> 10000 ticks) via QCPAxis::setTickVector
    - Added QCustomPlot::hasItem method for consistency with plottable interface, hasPlottable
    - Added QCPAxisRect::setMinimumMargins as replacement for hardcoded minimum axis margin (15 px) when auto margin is enabled
    - Added Flags type QCPAxis::AxisTypes (from QCPAxis::AxisType), used in QCPAxisRect interface
    - QCPAxis and QCPAxisRect now allow easy access to all plottables(), graphs() and items() that are associated with them
<<<<<<< HEAD
    - QCPAxis now may have an offset to the axis rect (setOffset)
    - Multiple axes per QCPAxisRect side are now supported (see QCPAxisRect::addAxis)
    - Automatic margin calculation can now be enabled/disabled on a per-side basis, see QCPAxisRect::setAutoMargins
    - QCPAxisRect margins of multiple axis rects can be coupled via QCPMarginGroup
    - Added new default layers "background" and "legend" (QCPAxisRect draws its background on the "background" layer, QCPLegend is on the "legend" layer by default)
=======
    - Custom scatter style via QCP::ssCustom and respective setCustomScatter functions that take a QPainterPath
    - Filled scatters via setScatterBrush (in analogy to setScatterPen)
>>>>>>> 349acb5c

  Bugfixes:
    - Fixed compile error on ARM
    - Wrong legend icons were displayed if using pixmaps for scatters that are smaller than the legend icon rect
    - Fixed clipping inaccuracy for rotated tick labels (were hidden too early, because the non-rotated bounding box was used)
    - Fixed bug that caused wrong clipping of axis ticks and subticks when the ticks were given manually by QCPAxis::setTickVector
    
  Other:
    - Opened up non-amalgamated project structure to public via git repository

#### Version released on 09.06.12 ####

  Quick Summary:
    - Items (arrows, text,...)
    - Layers (easier control over rendering order)
    - New antialiasing system (Each objects controls own antialiasing with setAntialiased)
    - Performance Improvements
    - improved pixel-precise drawing
    - easier shared library creation/usage

  Changes that (might) break backward compatibility:
    - enum QCPGraph::ScatterSymbol was moved to QCP namespace (now QCP::ScatterSymbol).
      This replace should fix your code: "QCPGraph::ss" -> "QCP::ss"
    - enum QCustomPlot::AntialiasedElement and flag QCustomPlot::AntialiasedElements was moved to QCP namespace
      This replace should fix your code: "QCustomPlot::ae" -> "QCP::ae"
    - the meaning of QCustomPlot::setAntialiasedElements has changed slightly: It is now an override to force elements to be antialiased. If you want to force
      elements to not be drawn antialiased, use the new setNotAntialiasedElements. If an element is mentioned in neither of those functions, it now controls
      its antialiasing itself via its "setAntialiased" function(s). (e.g. QCPAxis::setAntialiased(bool), QCPAbstractPlottable::setAntialiased(bool),
      QCPAbstractPlottable::setAntialiasedScatters(bool), etc.)
    - QCPAxis::setTickVector and QCPAxis::setTickVectorLabels no longer take a pointer but a const reference of the respective QVector as parameter.
      (handing over a pointer didn't give any noticeable performance benefits but was inconsistent with the rest of the interface)
    - Equally QCPAxis::tickVector and QCPAxis::tickVectorLabels don't return by pointer but by value now
    - QCustomPlot::savePngScaled was removed, its purpose is now included as optional parameter "scale" of savePng.
    - If you have derived from QCPAbstractPlottable: all selectTest functions now consistently take the argument "const QPointF &pos" which is the test point in pixel coordinates.
      (the argument there was "double key, double value" in plot coordinates, before).
    - QCPAbstractPlottable, QCPAxis and QCPLegend now inherit from QCPLayerable
    - If you have derived from QCPAbstractPlottable: the draw method signature has changed from "draw (..) const" to "draw (..)", i.e. the method
      is not const anymore. This allows the draw function of your plottable to perform buffering/caching operations, if necessary.

  Added features:
    - Item system: QCPAbstractItem, QCPItemAnchor, QCPItemPosition, QCPLineEnding. Allows placing of lines, arrows, text, pixmaps etc.
      - New Items: QCPItemStraightLine, QCPItemLine, QCPItemCurve, QCPItemEllipse, QCPItemRect, QCPItemPixmap, QCPItemText, QCPItemBracket, QCPItemTracer
      - QCustomPlot::addItem/itemCount/item/removeItem/selectedItems
      - signals QCustomPlot::itemClicked/itemDoubleClicked
      - the QCustomPlot interactions property now includes iSelectItems (for selection of QCPAbstractItem)
      - QCPLineEnding. Represents the different styles a line/curve can end (e.g. different arrows, circle, square, bar, etc.), see e.g. QCPItemCurve::setHead
    - Layer system: QCPLayerable, QCPLayer. Allows more sophisticated control over drawing order and a kind of grouping.
      - QCPAbstractPlottable, QCPAbstractItem, QCPAxis, QCPGrid, QCPLegend are layerables and derive from QCPLayerable
      - QCustomPlot::addLayer/moveLayer/removeLayer/setCurrentLayer/layer/currentLayer/layerCount
      - Initially there are three layers: "grid", "main", and "axes". The "main" layer is initially empty and set as current layer, so new plottables/items are put there.
    - QCustomPlot::viewport now makes the previously inaccessible viewport rect read-only-accessible (needed that for item-interface)
    - PNG export now allows transparent background by calling QCustomPlot::setColor(Qt::transparent) before savePng
    - QCPStatisticalBox outlier symbols may now be all scatter symbols, not only hardcoded circles.
    - perfect precision of scatter symbol/error bar drawing and clipping in both antialiased and non-antialiased mode, by introducing QCPPainter
      that works around some QPainter bugs/inconveniences. Further, more complex symbols like ssCrossSquare used to look crooked, now they look good.
    - new antialiasing control system: Each drawing element now has its own "setAntialiased" function to control whether it is drawn antialiased.
      - QCustomPlot::setAntialiasedElements and QCustomPlot::setNotAntialiasedElements can be used to override the individual settings.
      - Subclasses of QCPAbstractPlottable can now use the convenience functions like applyFillAntialiasingHint or applyScattersAntialiasingHint to
        easily make their drawing code comply with the overall antialiasing system.
    - QCustomPlot::setNoAntialiasingOnDrag allows greatly improved performance and responsiveness by temporarily disabling all antialiasing while
      the user is dragging axis ranges
    - QCPGraph can now show scatter symbols at data points and hide its line (see QCPGraph::setScatterStyle, setScatterSize, setScatterPixmap, setLineStyle)
    - Grid drawing code was sourced out from QCPAxis to QCPGrid. QCPGrid is mainly an internal class and every QCPAxis owns one. The grid interface still
      works through QCPAxis and hasn't changed. The separation allows the grid to be drawn on a different layer as the axes, such that e.g. a graph can
      be above the grid but below the axes.
    - QCustomPlot::hasPlottable(plottable), returns whether the QCustomPlot contains the plottable
    - QCustomPlot::setPlottingHint/setPlottingHints, plotting hints control details about the plotting quality/speed
    - export to jpg and bmp added (QCustomPlot::saveJpg/saveBmp), as well as control over compression quality for png and jpg
    - multi-select-modifier may now be specified with QCustomPlot::setMultiSelectModifier and is not fixed to Ctrl anymore

  Bugfixes:
    - fixed QCustomPlot ignores replot after it had size (0,0) even if size becomes valid again
    - on Windows, a repaint used to be delayed during dragging/zooming of a complex plot, until the drag operation was done.
      This was fixed, i.e. repaints are forced after a replot() call. See QCP::phForceRepaint and setPlottingHints.
    - when using the raster paintengine and exporting to scaled PNG, pen widths are now scaled correctly (QPainter bug workaround via QCPPainter)
    - PDF export now respects QCustomPlot background color (QCustomPlot::setColor), also Qt::transparent    
    - fixed a bug on QCPBars and QCPStatisticalBox where auto-rescaling of axis would fail when all data is very small (< 1e-11)
    - fixed mouse event propagation bug that prevented range dragging from working on KDE (GNU/Linux)
    - fixed a compiler warning on 64-bit systems due to pointer cast to int instead of quintptr in a qDebug output

  Other:
    - Added support for easier shared library creation (including examples for compiling and using QCustomPlot as shared library)
    - QCustomPlot now has the Qt::WA_OpaquePaintEvent widget attribute (gives slightly improved performance).
    - QCP::aeGraphs (enum QCP::AntialiasedElement, previously QCustomPlot::aeGraphs) has been marked deprecated since version 02.02.12 and
      was now removed. Use QCP::aePlottables instead.
    - optional performance-quality-tradeoff for solid graph lines (see QCustomPlot::setPlottingHints).
    - marked data classes and QCPRange as Q_MOVABLE_TYPE
    - replaced usage of own macro FUNCNAME with Qt macro Q_FUNC_INFO
    - QCustomPlot now returns a minimum size hint of 50*50

#### Version released on 31.03.12 ####

  Changes that (might) break backward compatibility:
  - QCPAbstractLegendItem now inherits from QObject
  - mousePress, mouseMove and mouseRelease signals are now emitted before and not after any QCustomPlot processing (range dragging, selecting, etc.)

  Added features:
  - Interaction system: now allows selecting of objects like plottables, axes, legend and plot title, see QCustomPlot::setInteractions documentation
  - Interaction system for plottables:
    - setSelectable, setSelected, setSelectedPen, setSelectedBrush, selectTest on QCPAbstractPlottable and all derived plottables
    - setSelectionTolerance on QCustomPlot
    - selectedPlottables and selectedGraphs on QCustomPlot (returns the list of currently selected plottables/graphs)
  - Interaction system for axes:
    - setSelectable, setSelected, setSelectedBasePen, setSelectedTickPen, setSelectedSubTickPen, setSelectedLabelFont, setSelectedTickLabelFont,
      setSelectedLabelColor, setSelectedTickLabelColor, selectTest on QCPAxis
    - selectedAxes on QCustomPlot (returns a list of the axes that currently have selected parts)
  - Interaction system for legend:
    - setSelectable, setSelected, setSelectedBorderPen, setSelectedIconBorderPen, setSelectedBrush, setSelectedFont, setSelectedTextColor, selectedItems on QCPLegend
    - setSelectedFont, setSelectedTextColor, setSelectable, setSelected on QCPAbstractLegendItem
    - selectedLegends on QCustomPlot
  - Interaction system for title:
    - setSelectedTitleFont, setSelectedTitleColor, setTitleSelected on QCustomPlot
  - new signals in accordance with the interaction system:
    - selectionChangedByUser on QCustomPlot
    - selectionChanged on QCPAbstractPlottable
    - selectionChanged on QCPAxis
    - selectionChanged on QCPLegend and QCPAbstractLegendItem
    - plottableClick, legendClick, axisClick, titleClick, plottableDoubleClick, legendDoubleClick, axisDoubleClick, titleDoubleClick on QCustomPlot
  - QCustomPlot::deselectAll (deselects everything, i.e. axes and plottables)
  - QCPAbstractPlottable::pixelsToCoords (inverse function to the already existing coordsToPixels function)
  - QCPRange::contains(double value)
  - QCPAxis::setLabelColor and setTickLabelColor
  - QCustomPlot::setTitleColor
  - QCustomPlot now emits beforeReplot and afterReplot signals. Note that it is safe to make two customPlots mutually call eachothers replot functions
    in one of these slots, it will not cause an infinite loop. (usefull for synchronizing axes ranges between two customPlots, because setRange alone doesn't replot)
  - If the Qt version is 4.7 or greater, the tick label strings in date-time-mode now support sub-second accuracy (e.g. with format like "hh:mm:ss.zzz").

  Bugfixes:
  - tick labels/margins should no longer oscillate by one pixel when dragging range or replotting repeatedly while changing e.g. data. This
    was caused by a bug in Qt's QFontMetrics::boundingRect function when the font has an integer point size (probably some rounding problem).
    The fix hence consists of creating a temporary font (only for bounding-box calculation) which is 0.05pt larger and thus avoiding the
    jittering rounding outcome.
  - tick label, axis label and plot title colors used to be undefined. This was fixed by providing explicit color properties.
    
  Other:
  - fixed some glitches in the documentation
  - QCustomPlot::replot and QCustomPlot::rescaleAxes are now slots

#### Version released on 02.02.12 ####

  Changes that break backward compatibility:
  - renamed all secondary classes from QCustomPlot[...] to QCP[...]:
    QCustomPlotAxis -> QCPAxis
    QCustomPlotGraph -> QCPGraph
    QCustomPlotRange -> QCPRange
    QCustomPlotData -> QCPData
    QCustomPlotDataMap -> QCPDataMap
    QCustomPlotLegend -> QCPLegend
    QCustomPlotDataMapIterator -> QCPDataMapIterator
    QCustomPlotDataMutableMapIterator -> QCPDataMutableMapIterator
    A simple search and replace on all code files should make your code run again, e.g. consider the regex "QCustomPlot(?=[AGRDL])" -> "QCP".
    Make sure not to just replace "QCustomPlot" with "QCP" because the main class QCustomPlot hasn't changed to QCP.
    This change was necessary because class names became unhandy, pardon my bad naming decision in the beginning.
  - QCPAxis::tickLength() and QCPAxis::subTickLength() now each split into two functions for inward and outward ticks (tickLengthIn/tickLengthOut).  
  - QCPLegend now uses QCPAbstractLegendItem to carry item data (before, the legend was passed QCPGraphs directly)
  - QCustomPlot::addGraph() now doesn't return the index of the created graph anymore, but a pointer to the created QCPGraph.
  - QCustomPlot::setAutoAddGraphToLegend is replaced by setAutoAddPlottableToLegend

  Added features:
  - Reversed axis range with QCPAxis::setRangeReversed(bool)
  - Tick labels are now only drawn if not clipped by the viewport (widget border) on the sides (e.g. left and right on a horizontal axis).
  - Zerolines. Like grid lines only with a separate pen (QCPAxis::setZeroLinePen), at tick position zero.
  - Outward ticks. QCPAxis::setTickLength/setSubTickLength now accepts two arguments for inward and outward tick length. This doesn't break
    backward compatibility because the second argument (outward) has default value zero and thereby a call with one argument hasn't changed its meaning.
  - QCPGraph now inherits from QCPAbstractPlottable
  - QCustomPlot::addPlottable/plottable/removePlottable/clearPlottables added to interface with the new QCPAbstractPlottable-based system. The simpler interface
    which only acts on QCPGraphs (addGraph, graph, removeGraph, etc.) was adapted internally and is kept for backward compatibility and ease of use.
  - QCPLegend items for plottables (e.g. graphs) can automatically wrap their texts to fit the widths, see QCPLegend::setMinimumSize and QCPPlottableLegendItem::setTextWrap.
  - QCustomPlot::rescaleAxes. Adapts axis ranges to show all plottables/graphs, by calling QCPAbstractPlottable::rescaleAxes on all plottables in the plot.
  - QCPCurve. For plotting of parametric curves.
  - QCPBars. For plotting of bar charts.
  - QCPStatisticalBox. For statistical box plots.

  Bugfixes:
  - Fixed QCustomPlot::removeGraph(int) not being able to remove graph index 0
  - made QCustomPlot::replot() abort painting when painter initialization fails (e.g. because width/height of QCustomPlot is zero)
  - The distance of the axis label from the axis ignored the tick label padding, this could have caused overlapping axis labels and tick labels 
  - fixed memory leak in QCustomPlot (dtor didn't delete legend)
  - fixed bug that prevented QCPAxis::setRangeLower/Upper from setting the value to exactly 0.

  Other:
  - Changed default error bar handle size (QCustomPlotGraph::setErrorBarSize) from 4 to 6.
  - Removed QCustomPlotDataFetcher. Was deprecated and not used class.
  - Extended documentation, especially class descriptions.

#### Version released on 15.01.12 ####

  Changes that (might) break backward compatibility:
  - QCustomPlotGraph now inherits from QObject
  
  Added features:
  - Added axis background pixmap (QCustomPlot::setAxisBackground, setAxisBackgroundScaled, setAxisBackgroundScaledMode)
  - Added width and height parameter on PDF export function QCustomPlot::savePdf(). This now allows PDF export to
    have arbitrary dimensions, independent of the current geometry of the QCustomPlot.
  - Added overload of QCustomPlot::removeGraph that takes QCustomPlotGraph* as parameter, instead the index of the graph
  - Added all enums to the Qt meta system via Q_ENUMS(). The enums can now be transformed
    to QString values easily with the Qt meta system, which makes saving state e.g. as XML
    significantly nicer.
  - added typedef QMapIterator<double,QCustomPlotData> QCustomPlotDataMapIterator
    and typedef QMutableMapIterator<double,QCustomPlotData> QCustomPlotDataMutableMapIterator
    for improved information hiding, when using iterators outside QCustomPlot code
  
  Bugfixes:
  - Fixed savePngScaled. Axis/label drawing functions used to reset the painter transform
    and thereby break savePngScaled. Now they buffer the current transform and restore it afterwards.
  - Fixed some glitches in the doxygen comments (affects documentation only)
  
  Other:
  - Changed the default tickLabelPadding of top axis from 3 to 6 pixels. Looks better.
  - Changed the default QCustomPlot::setAntialiasedElements setting: Graph fills are now antialiased
    by default. That's a bit slower, but makes fill borders look better.

#### Version released on 19.11.11 ####

  Changes that break backward compatibility:
  - QCustomPlotAxis: tickFont and setTickFont renamed to tickLabelFont and setTickLabelFont (for naming consistency)

  Other:
  - QCustomPlotAxis: Added rotated tick labels, see setTickLabelRotation
    <|MERGE_RESOLUTION|>--- conflicted
+++ resolved
@@ -7,7 +7,6 @@
     - setAutoMargin, setMarginLeft/Right/Top/Bottom removed due to the axis rect changes (see QCPAxisRect::setMargins/setAutoMargins)
     - setAxisRect removed due to the axis rect changes
     - setAxisBackground(-Scaled/-ScaledMode) now moved to QCPAxisRect as setBackground(-Scaled/ScaledMode) (access via QCustomPlot::axisRects())
-<<<<<<< HEAD
     - QCPLegend now is a QCPLayoutElement
     - QCPAbstractPlottable::drawLegendIcon parameter "rect" changed from QRect to QRectF
     - QCPAbstractLegendItem::draw second parameter removed (position/size now handled via QCPLayoutElement base class)
@@ -24,13 +23,10 @@
     - moved range dragging/zooming interface from QCustomPlot to QCPAxisRect (setRangeDrag, setRangeZoom, setRangeDragAxes, setRangeZoomAxes,...)
     - rangeDrag/Zoom is now set to Qt::Horizontal|Qt::Vertical instead of 0 by default, on the other hand, iRangeDrag/Zoom is unset in interactions by
       default (this makes enabling dragging/zooming easier by just adding the interaction flags)
-    
-=======
     - QCPScatterStyle takes over everything related to handling scatters in all plottables
     - removed setScatterPen/Size on QCPGraph and QCPCurve, removed setOutlierPen/Size on QCPStatisticalBox (now handled via QCPScatterStyle)
     - modified setScatterStyle on QCPGraph and QCPCurve, and setOutlierStyle on QCPStatisticalBox, to take QCPScatterStyle
 
->>>>>>> 349acb5c
   Added features:
     - Axis tick labels are now pixmap-cached, thus increasing replot performance (in usual setups by about 24%).
     - classes QCPAxisRect, QCPLayout, QCPLayoutGrid, QCPLayoutElement
@@ -45,16 +41,13 @@
     - Added QCPAxisRect::setMinimumMargins as replacement for hardcoded minimum axis margin (15 px) when auto margin is enabled
     - Added Flags type QCPAxis::AxisTypes (from QCPAxis::AxisType), used in QCPAxisRect interface
     - QCPAxis and QCPAxisRect now allow easy access to all plottables(), graphs() and items() that are associated with them
-<<<<<<< HEAD
     - QCPAxis now may have an offset to the axis rect (setOffset)
     - Multiple axes per QCPAxisRect side are now supported (see QCPAxisRect::addAxis)
     - Automatic margin calculation can now be enabled/disabled on a per-side basis, see QCPAxisRect::setAutoMargins
     - QCPAxisRect margins of multiple axis rects can be coupled via QCPMarginGroup
     - Added new default layers "background" and "legend" (QCPAxisRect draws its background on the "background" layer, QCPLegend is on the "legend" layer by default)
-=======
     - Custom scatter style via QCP::ssCustom and respective setCustomScatter functions that take a QPainterPath
     - Filled scatters via setScatterBrush (in analogy to setScatterPen)
->>>>>>> 349acb5c
 
   Bugfixes:
     - Fixed compile error on ARM
